--- conflicted
+++ resolved
@@ -12,15 +12,9 @@
   ## Leave these as is they will be modified for you by the rake gemspec task.
   ## If your rubyforge_project name is different, then edit it and comment out
   ## the sub! line in the Rakefile
-<<<<<<< HEAD
   s.name              = 'cure_acts_as_versioned'
-  s.version           = '0.6.1'
-  s.date              = '2012-02-04'
-=======
-  s.name              = 'acts_as_versioned'
-  s.version           = '0.6.0'
-  s.date              = '2012-03-28'
->>>>>>> 63b1fc85
+  s.version           = '0.6.2'
+  s.date              = '2014-01-26'
   s.rubyforge_project = 'acts_as_versioned'
 
   ## Make sure your summary is short. The description may be as long
@@ -52,11 +46,7 @@
 
   ## List your runtime dependencies here. Runtime dependencies are those
   ## that are needed for an end user to actually USE your code.
-<<<<<<< HEAD
-  s.add_dependency('activerecord', ["~> 3.1"])
-=======
   s.add_dependency('activerecord', [">= 3.0.9"])
->>>>>>> 63b1fc85
 
   ## List your development dependencies here. Development dependencies are
   ## those that are only needed during development
