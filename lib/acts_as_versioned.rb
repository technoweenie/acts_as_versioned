--- conflicted
+++ resolved
@@ -386,17 +386,7 @@
         def empty_callback()
         end
 
-<<<<<<< HEAD
-          protected
-          # sets the new version before saving, unless you're using optimistic locking.  In that case, let it take care of the version.
-          def set_new_version
-            @saving_version = save_version?
-            self.send("#{self.class.version_column}=", next_version) if (new_record? || !locking_enabled?) && save_version?
-          end
-=======
         #:nodoc:
->>>>>>> 63b1fc85
-
         protected
         # sets the new version before saving, unless you're using optimistic locking.  In that case, let it take care of the version.
         def set_new_version
